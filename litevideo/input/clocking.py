from migen import *
from migen.genlib.cdc import MultiReg
from migen.genlib.resetsync import AsyncResetSynchronizer

from litex.soc.interconnect.csr import *


class S6Clocking(Module, AutoCSR):
    def __init__(self, pads, clkin_freq=None):
        self._pll_reset = CSRStorage(reset=1)
        self._locked = CSRStatus()

        # DRP
        self._pll_adr = CSRStorage(5)
        self._pll_dat_r = CSRStatus(16)
        self._pll_dat_w = CSRStorage(16)
        self._pll_read = CSR()
        self._pll_write = CSR()
        self._pll_drdy = CSRStatus()

        self.locked = Signal()
        self.serdesstrobe = Signal()
        self.clock_domains._cd_pix = ClockDomain()
        self.clock_domains._cd_pix_o = ClockDomain()
        self.clock_domains._cd_pix2x = ClockDomain()
        self.clock_domains._cd_pix10x = ClockDomain(reset_less=True)

        # # #

        self.clk_input = Signal()
        self.specials += Instance("IBUFDS", name="hdmi_in_ibufds",
                                  i_I=pads.clk_p, i_IB=pads.clk_n,
                                  o_O=self.clk_input)

        clkfbout = Signal()
        pll_locked = Signal()
        pll_clk0 = Signal()
        pll_clk1 = Signal()
        pll_clk2 = Signal()
        pll_drdy = Signal()
        self.sync += If(self._pll_read.re | self._pll_write.re,
            self._pll_drdy.status.eq(0)
        ).Elif(pll_drdy,
            self._pll_drdy.status.eq(1)
        )
        self.specials += [
            Instance("PLL_ADV",
                name="hdmi_in_pll_adv",
                p_CLKFBOUT_MULT=10,
                p_CLKOUT0_DIVIDE=1,   # pix10x
                p_CLKOUT1_DIVIDE=5,   # pix2x
                p_CLKOUT2_DIVIDE=10,  # pix
                p_COMPENSATION="INTERNAL",

                i_CLKINSEL=1,
                i_CLKIN1=self.clk_input,
                o_CLKOUT0=pll_clk0, o_CLKOUT1=pll_clk1, o_CLKOUT2=pll_clk2,
                o_CLKFBOUT=clkfbout, i_CLKFBIN=clkfbout,
                o_LOCKED=pll_locked, i_RST=self._pll_reset.storage,

                i_DADDR=self._pll_adr.storage,
                o_DO=self._pll_dat_r.status,
                i_DI=self._pll_dat_w.storage,
                i_DEN=self._pll_read.re | self._pll_write.re,
                i_DWE=self._pll_write.re,
                o_DRDY=pll_drdy,
                i_DCLK=ClockSignal())
        ]

        locked_async = Signal()
        self.specials += [
            Instance("BUFPLL", name="hdmi_in_bufpll", p_DIVIDE=5,
                i_PLLIN=pll_clk0, i_GCLK=ClockSignal("pix2x"), i_LOCKED=pll_locked,
                o_IOCLK=self._cd_pix10x.clk, o_LOCK=locked_async, o_SERDESSTROBE=self.serdesstrobe),
            Instance("BUFG", name="hdmi_in_pix2x_bufg", i_I=pll_clk1, o_O=self._cd_pix2x.clk),
            Instance("BUFG", name="hdmi_in_pix_bufg", i_I=pll_clk2, o_O=self._cd_pix.clk),
            MultiReg(locked_async, self.locked, "sys")
        ]
        self.comb += self._locked.status.eq(self.locked)

        self.specials += [
            AsyncResetSynchronizer(self._cd_pix, ~locked_async),
            AsyncResetSynchronizer(self._cd_pix2x, ~locked_async),
        ]
        self.comb += self._cd_pix_o.clk.eq(self._cd_pix.clk)


class S7Clocking(Module, AutoCSR):
    def __init__(self, pads, clkin_freq=148.5e6, split_mmcm=False):
        self._mmcm_reset = CSRStorage(reset=1)
        self._locked = CSRStatus()

        # DRP
        self._mmcm_read = CSR()
        self._mmcm_write = CSR()
        self._mmcm_drdy = CSRStatus()
        self._mmcm_adr = CSRStorage(7)
        self._mmcm_dat_w = CSRStorage(16)
        self._mmcm_dat_r = CSRStatus(16)

        self.locked = Signal()
        self.clock_domains.cd_pix = ClockDomain()
        self.clock_domains.cd_pix1p25x = ClockDomain()
        self.clock_domains.cd_pix5x = ClockDomain(reset_less=True)

        if split_mmcm:
            self._mmcm_write_o = CSR()
            self._mmcm_read_o = CSR()
            self._mmcm_dat_o_r = CSRStatus(16)
            self._mmcm_drdy_o = CSRStatus()
            self.clock_domains.cd_pix_o = ClockDomain()
<<<<<<< HEAD
            self.clock_domains.cd_pix_o_fm = ClockDomain()
=======
>>>>>>> 18b88dfe
            self.clock_domains.cd_pix5x_o = ClockDomain(reset_less=True)

        # # #

        assert clkin_freq in [74.25e6, 148.5e6]
        self.clk_input = Signal()
        clk_input_bufr = Signal()
        if hasattr(pads.clk_p, "inverted"):
            self.specials += Instance("IBUFDS_DIFF_OUT",
                name="hdmi_in_ibufds",
                i_I=pads.clk_p, i_IB=pads.clk_n,
                o_OB=self.clk_input)
        else:
            self.specials += Instance("IBUFDS_DIFF_OUT",
                name="hdmi_in_ibufds",
                i_I=pads.clk_p, i_IB=pads.clk_n,
                o_O=self.clk_input)
        self.specials += Instance("BUFR", i_I=self.clk_input, o_O=clk_input_bufr)

        mmcm_fb = Signal()
        mmcm_locked = Signal()
        mmcm_clk0 = Signal()
        mmcm_clk1 = Signal()
        mmcm_clk2 = Signal()
        mmcm_drdy = Signal()
        mmcm_fb_o = Signal() # this should be harmless in single domain, but essential for split

        if split_mmcm:
            mmcm_locked_o = Signal()
            mmcm_clk2_o = Signal()
            mmcm_drdy_o = Signal()

        self.specials += [
            Instance("MMCME2_ADV",
                p_BANDWIDTH="OPTIMIZED", i_RST=self._mmcm_reset.storage, o_LOCKED=mmcm_locked,

                # VCO
                p_REF_JITTER1=0.01, p_CLKIN1_PERIOD=6.734,
                p_CLKFBOUT_MULT_F=5.0, p_CLKFBOUT_PHASE=0.000, p_DIVCLK_DIVIDE=1,
                i_CLKIN1=clk_input_bufr, i_CLKFBIN=mmcm_fb_o, o_CLKFBOUT=mmcm_fb,

                # pix clk
                p_CLKOUT0_DIVIDE_F=5, p_CLKOUT0_PHASE=0.000, o_CLKOUT0=mmcm_clk0,
                # pix1p25x clk
                p_CLKOUT1_DIVIDE=4, p_CLKOUT1_PHASE=0.000, o_CLKOUT1=mmcm_clk1,
                # pix5x clk
                p_CLKOUT2_DIVIDE=1, p_CLKOUT2_PHASE=0.000, o_CLKOUT2=mmcm_clk2,

                # DRP
                i_DCLK=ClockSignal(),
                i_DWE=self._mmcm_write.re,
                i_DEN=self._mmcm_read.re | self._mmcm_write.re,
                o_DRDY=mmcm_drdy,
                i_DADDR=self._mmcm_adr.storage,
                i_DI=self._mmcm_dat_w.storage,
                o_DO=self._mmcm_dat_r.status
            ),
            Instance("BUFG", i_I=mmcm_clk0, o_O=self.cd_pix.clk),
            Instance("BUFR", i_I=mmcm_clk1, o_O=self.cd_pix1p25x.clk),
            Instance("BUFIO",i_I=mmcm_clk2, o_O=self.cd_pix5x.clk),
            Instance("BUFG", i_I=mmcm_fb, o_O=mmcm_fb_o), # compensate this delay to minimize phase offset with slave
        ]

        if split_mmcm:
            mmcm_fb2_o = Signal()
            mmcm_clk0_o = Signal()
<<<<<<< HEAD
            mmcm_clk1_o = Signal()
=======
>>>>>>> 18b88dfe
            self.specials += [
                Instance("PLLE2_ADV",
                    p_BANDWIDTH="LOW", i_RST=self._mmcm_reset.storage, o_LOCKED=mmcm_locked_o,

                    # VCO
                    p_REF_JITTER1=0.01, p_CLKIN1_PERIOD=6.734,
                    p_CLKFBOUT_MULT=5, p_CLKFBOUT_PHASE=0.000, p_DIVCLK_DIVIDE=1,
                    i_CLKIN1=mmcm_clk0,  # uncompesated delay for best phase match between master/slave
                    i_CLKFBIN=mmcm_fb2_o, o_CLKFBOUT=mmcm_fb2_o,

                    # pix clk
                    p_CLKOUT0_DIVIDE=5, p_CLKOUT0_PHASE=0.000, o_CLKOUT0=mmcm_clk0_o,
<<<<<<< HEAD
                    p_CLKOUT1_DIVIDE=5, p_CLKOUT1_PHASE=0.000, o_CLKOUT1=mmcm_clk1_o,
=======
>>>>>>> 18b88dfe
                    p_CLKOUT2_DIVIDE=1, p_CLKOUT2_PHASE=0.000, o_CLKOUT2=mmcm_clk2_o,

                         # DRP
                    i_DCLK=ClockSignal(),
                    i_DWE=self._mmcm_write_o.re,
                    i_DEN=self._mmcm_read_o.re | self._mmcm_write_o.re,
                    o_DRDY=mmcm_drdy_o,
                    i_DADDR=self._mmcm_adr.storage,
                    i_DI=self._mmcm_dat_w.storage,
                    o_DO=self._mmcm_dat_o_r.status
                         ),
                Instance("BUFG", i_I=mmcm_clk0_o, o_O=self.cd_pix_o.clk),
<<<<<<< HEAD
                Instance("BUFG", i_I=mmcm_clk1_o, o_O=self.cd_pix_o_fm.clk), # dedicated for frequency msmnt to prevent constraint renaming
=======
>>>>>>> 18b88dfe
                Instance("BUFG", i_I=mmcm_clk2_o, o_O=self.cd_pix5x_o.clk), # was BUFIO...
            ]

        self.sync += [
            If(self._mmcm_read.re | self._mmcm_write.re,
                self._mmcm_drdy.status.eq(0)
            ).Elif(mmcm_drdy,
                self._mmcm_drdy.status.eq(1)
            )
        ]

        if split_mmcm:
            self.sync += [
                If(self._mmcm_read_o.re | self._mmcm_write_o.re,
                    self._mmcm_drdy_o.status.eq(0)
                ).Elif(mmcm_drdy_o,
                    self._mmcm_drdy_o.status.eq(1)
                )
            ]

        self.specials += MultiReg(mmcm_locked, self.locked, "sys")
        self.comb += self._locked.status.eq(self.locked)

        self.specials += [
            AsyncResetSynchronizer(self.cd_pix, ~mmcm_locked),
            AsyncResetSynchronizer(self.cd_pix1p25x, ~mmcm_locked),
        ]

        if split_mmcm:
            self.specials += [
                AsyncResetSynchronizer(self.cd_pix_o, ~mmcm_locked_o),
            ]
<|MERGE_RESOLUTION|>--- conflicted
+++ resolved
@@ -109,10 +109,6 @@
             self._mmcm_dat_o_r = CSRStatus(16)
             self._mmcm_drdy_o = CSRStatus()
             self.clock_domains.cd_pix_o = ClockDomain()
-<<<<<<< HEAD
-            self.clock_domains.cd_pix_o_fm = ClockDomain()
-=======
->>>>>>> 18b88dfe
             self.clock_domains.cd_pix5x_o = ClockDomain(reset_less=True)
 
         # # #
@@ -179,10 +175,6 @@
         if split_mmcm:
             mmcm_fb2_o = Signal()
             mmcm_clk0_o = Signal()
-<<<<<<< HEAD
-            mmcm_clk1_o = Signal()
-=======
->>>>>>> 18b88dfe
             self.specials += [
                 Instance("PLLE2_ADV",
                     p_BANDWIDTH="LOW", i_RST=self._mmcm_reset.storage, o_LOCKED=mmcm_locked_o,
@@ -195,10 +187,6 @@
 
                     # pix clk
                     p_CLKOUT0_DIVIDE=5, p_CLKOUT0_PHASE=0.000, o_CLKOUT0=mmcm_clk0_o,
-<<<<<<< HEAD
-                    p_CLKOUT1_DIVIDE=5, p_CLKOUT1_PHASE=0.000, o_CLKOUT1=mmcm_clk1_o,
-=======
->>>>>>> 18b88dfe
                     p_CLKOUT2_DIVIDE=1, p_CLKOUT2_PHASE=0.000, o_CLKOUT2=mmcm_clk2_o,
 
                          # DRP
@@ -211,10 +199,6 @@
                     o_DO=self._mmcm_dat_o_r.status
                          ),
                 Instance("BUFG", i_I=mmcm_clk0_o, o_O=self.cd_pix_o.clk),
-<<<<<<< HEAD
-                Instance("BUFG", i_I=mmcm_clk1_o, o_O=self.cd_pix_o_fm.clk), # dedicated for frequency msmnt to prevent constraint renaming
-=======
->>>>>>> 18b88dfe
                 Instance("BUFG", i_I=mmcm_clk2_o, o_O=self.cd_pix5x_o.clk), # was BUFIO...
             ]
 
